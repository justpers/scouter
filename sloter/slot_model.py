import torch
import torch.nn as nn
import torch.nn.functional as F
from sloter.utils.slot_attention import SlotAttention
from sloter.utils.position_encode import build_position_encoding
from timm.models import create_model
from collections import OrderedDict
import argparse


class Identical(nn.Module):
    def __init__(self):
        super(Identical, self).__init__()

    def forward(self, x):
        return x


def load_backbone(args):
    bone = create_model(
        args.model,
        pretrained=args.pre_trained,
        num_classes=args.num_classes)
<<<<<<< HEAD
    bone.conv1 = nn.Conv2d(1, 64, 3, stride=2, padding=1, bias=False)
    # bone = nn.Sequential(*list(bone.children())[:-2])
    if args.use_slot:
        if args.use_pre:
            checkpoint = torch.load(f"saved_model/{args.dataset}_no_slot_checkpoint.pth")
            new_state_dict = OrderedDict()
            for k, v in checkpoint["model"].items():
                name = k[9:] # remove `backbone.`
                new_state_dict[name] = v
            bone.load_state_dict(new_state_dict)
=======
    if args.use_slot:
        if args.use_pre:
            checkpoint = torch.load("saved_model/no_slot_checkpoint.pth")
            bone.load_state_dict(checkpoint, map_location=args.device)
>>>>>>> 33ae07bb
            print("load pre dataset parameter over")
        bone.global_pool = Identical()
        bone.fc = Identical()
    return bone


class SlotModel(nn.Module):
    def __init__(self, args):
        super(SlotModel, self).__init__()
        self.use_slot = args.use_slot
        self.backbone = load_backbone(args)
        if self.use_slot:
            self.slots_per_class = args.slots_per_class
            self.conv1x1 = nn.Conv2d(512, args.hidden_dim, kernel_size=(1, 1), stride=(1, 1))
            if args.pre_trained:
                self.dfs_freeze(self.backbone)
            self.slot = SlotAttention(args.num_classes, self.slots_per_class, args.hidden_dim, vis=args.vis, vis_id=args.vis_id, loss_status=args.loss_status)
            self.position_emb = build_position_encoding('sine', hidden_dim=args.hidden_dim)

    def dfs_freeze(self, model):
        for name, child in model.named_children():
            if "layer3" in name or "layer4" in name:
                continue
            for param in child.parameters():
                param.requires_grad = False
            self.dfs_freeze(child)

    def dfs_freeze_bnorm(self, model):
        for name, child in model.named_children():
            if 'bn' not in name:
                self.dfs_freeze_bnorm(child)
                continue
            # print(name)
            for param in child.parameters():
                param.requires_grad = False
            self.dfs_freeze_bnorm(child)

    def forward(self, x, target=None):
        x = self.backbone(x)
        if self.use_slot:
            x = self.conv1x1(x.view(x.size(0), 512, 9, 9))
            x = torch.relu(x)
            pe = self.position_emb(x)
            x_pe = x + pe

            b, n, r, c = x.shape
            x = x.reshape((b, n, -1)).permute((0, 2, 1))
            x_pe = x_pe.reshape((b, n, -1)).permute((0, 2, 1))
            x, attn_loss = self.slot(x_pe, x)
        output = F.log_softmax(x, dim=1)

        if target is not None:
            if self.use_slot:
                loss = F.nll_loss(output, target) + 1. * attn_loss
            else:
                loss = F.nll_loss(output, target)
            return [output, loss]

        return output


def load_model(args):
    if args.use_slot:
        return load_backbone(args)
    else:
        return SlotModel(args)


# def get_args_parser():
#     parser = argparse.ArgumentParser('Set bird model', add_help=False)
#     parser.add_argument('--dataset_dir', default='/home/wbw/PAN/bird_200/CUB_200_2011',
#                         help='path for save data')
#     parser.add_argument('--model', default="efficientnet_b2", type=str)
#
#     # training set
#     parser.add_argument('--lr', default=0.0001, type=float)
#     parser.add_argument('--lr_drop', default=100, type=int)
#     parser.add_argument('--batch_size', default=16, type=int)
#     parser.add_argument('--weight_decay', default=0.0001, type=float)
#     parser.add_argument('--data_mode', default="rgb", type=str)
#     parser.add_argument('--epochs', default=200, type=int)
#     parser.add_argument("--num_classes", default=100, type=int)
#     parser.add_argument('--img_size', default=260, help='path for save data')
#     parser.add_argument('--pre_trained', default=True, help='whether use pre parameter for backbone')
#
#     # slot setting
#     parser.add_argument('--slots_per_class', default=1, help='number of slot for each class')
#     parser.add_argument('--vis', default=False, help='whether save slot visualization')
#     parser.add_argument('--vis_id', default=0, help='choose image to visualization')
#     return parser
#
#
# if __name__ == '__main__':
#     parser = argparse.ArgumentParser('model training and evaluation script', parents=[get_args_parser()])
#     args = parser.parse_args()
#     model = SlotModel(args)
#     print(model)<|MERGE_RESOLUTION|>--- conflicted
+++ resolved
@@ -21,7 +21,6 @@
         args.model,
         pretrained=args.pre_trained,
         num_classes=args.num_classes)
-<<<<<<< HEAD
     bone.conv1 = nn.Conv2d(1, 64, 3, stride=2, padding=1, bias=False)
     # bone = nn.Sequential(*list(bone.children())[:-2])
     if args.use_slot:
@@ -32,12 +31,6 @@
                 name = k[9:] # remove `backbone.`
                 new_state_dict[name] = v
             bone.load_state_dict(new_state_dict)
-=======
-    if args.use_slot:
-        if args.use_pre:
-            checkpoint = torch.load("saved_model/no_slot_checkpoint.pth")
-            bone.load_state_dict(checkpoint, map_location=args.device)
->>>>>>> 33ae07bb
             print("load pre dataset parameter over")
         bone.global_pool = Identical()
         bone.fc = Identical()
