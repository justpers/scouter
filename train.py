import argparse
from pathlib import Path
import torch
from torch.utils.data import DistributedSampler
import tools.prepare_things as prt
from engine import train_one_epoch, evaluate
import tools.data_loader as bird
from tools.data_loader import DataLoaderX
from sloter.slot_model import load_model
import datetime
import time

from torchvision import datasets, transforms


def get_args_parser():
    parser = argparse.ArgumentParser('Set 3D model', add_help=False)
    parser.add_argument('--model', default="resnet18", type=str)
    parser.add_argument('--dataset', default="mnist", type=str)

    # training set
    parser.add_argument('--lr', default=0.0001, type=float)
    parser.add_argument('--lr_drop', default=70, type=int)
    parser.add_argument('--batch_size', default=64, type=int)
    parser.add_argument('--weight_decay', default=0.0001, type=float)
    parser.add_argument('--epochs', default=10, type=int)
    parser.add_argument("--num_classes", default=10, type=int)
    parser.add_argument('--img_size', default=260, help='path for save data')
    parser.add_argument('--pre_trained', default=True, help='whether use pre parameter for backbone')
    parser.add_argument('--use_slot', default=True, help='whether use slot module')
    parser.add_argument('--use_pre', default=False, help='whether use pre dataset parameter')

    # slot setting
<<<<<<< HEAD
    parser.add_argument('--loss_status', default=-1, help='positive or negative loss')
=======
    parser.add_argument('--loss_status', default=-1, help='positive or negetive loss')
>>>>>>> 33ae07bb
    parser.add_argument('--hidden_dim', default=64, help='dimension of to_k')
    parser.add_argument('--slots_per_class', default=3, help='number of slot for each class')
    parser.add_argument('--vis', default=False, help='whether save slot visualization')
    parser.add_argument('--vis_id', default=0, help='choose image to visualization')

    # data/machine set
    parser.add_argument('--dataset_dir', default='/home/wbw/PAN/bird_200/CUB_200_2011/CUB_200_2011/',
                        help='path for save data')
    parser.add_argument('--output_dir', default='saved_model/',
                        help='path where to save, empty for no saving')
    parser.add_argument('--pre_dir', default='pre_model/',
                        help='path of pre-train model')
    parser.add_argument('--device', default='cuda:0',
                        help='device to use for training / testing')
    parser.add_argument('--num_workers', default=4, type=int)
    parser.add_argument('--start_epoch', default=0, type=int, metavar='N', help='start epoch')
    parser.add_argument('--resume', default=False, help='resume from checkpoint')

    # distributed training parameters
    parser.add_argument('--world_size', default=1, type=int,
                        help='number of distributed processes')
    parser.add_argument('--dist_url', default='env://', help='url used to set up distributed training')
    return parser


def main(args):
    prt.init_distributed_mode(args)
    device = torch.device(args.device)

    model = load_model(args)
    print("train model" + f"{'use slot' if args.use_slot else 'without slot'}" + f"{'negetive loss' if args.use_slot and args.loss_status != 1 else 'positive loss'}")
    model.to(device)
    model_without_ddp = model

    if args.distributed:
        model = torch.nn.parallel.DistributedDataParallel(model, device_ids=[args.gpu])
        model_without_ddp = model.module
    n_parameters = sum(p.numel() for p in model.parameters() if p.requires_grad)
    print('number of params:', n_parameters)

    params = [p for p in model_without_ddp.parameters() if p.requires_grad]
    optimizer = torch.optim.AdamW(params, lr=args.lr)
    criterion = torch.nn.CrossEntropyLoss()
    lr_scheduler = torch.optim.lr_scheduler.StepLR(optimizer, step_size=args.lr_drop)

    # dataset_train = bird.CUB_200(args, train=True, transform=bird.make_video_transform("train"))
    # dataset_val = bird.CUB_200(args, train=False, transform=bird.make_video_transform("val"))
    transform=transforms.Compose([
        transforms.Resize((args.img_size, args.img_size)),
        transforms.ToTensor(),
        transforms.Normalize((0.1307,), (0.3081,))
        ])
    dataset_train = datasets.MNIST('./data/mnist', train=True, download=True, transform=transform)
    dataset_val = datasets.MNIST('./data/mnist', train=False, transform=transform)

    if args.distributed:
        sampler_train = DistributedSampler(dataset_train)
        sampler_val = DistributedSampler(dataset_val, shuffle=False)
    else:
        sampler_train = torch.utils.data.RandomSampler(dataset_train)
        sampler_val = torch.utils.data.SequentialSampler(dataset_val)
    batch_sampler_train = torch.utils.data.BatchSampler(sampler_train, args.batch_size, drop_last=True)
    data_loader_train = torch.utils.data.DataLoader(dataset_train, batch_sampler=batch_sampler_train, num_workers=args.num_workers, pin_memory=True)
    data_loader_val = torch.utils.data.DataLoader(dataset_val, args.batch_size, sampler=sampler_val, num_workers=args.num_workers, pin_memory=True)
    # data_loader_train = DataLoaderX(dataset_train, batch_sampler=batch_sampler_train, num_workers=args.num_workers, pin_memory=True)
    # data_loader_val = DataLoaderX(dataset_val, args.batch_size, sampler=sampler_val, num_workers=args.num_workers, pin_memory=True)
    output_dir = Path(args.output_dir)

    if args.resume:
        checkpoint = torch.load(args.resume, map_location='cpu')
        model_without_ddp.load_state_dict(checkpoint['model'])
        if 'optimizer' in checkpoint and 'lr_scheduler' in checkpoint and 'epoch' in checkpoint:
            optimizer.load_state_dict(checkpoint['optimizer'])
            lr_scheduler.load_state_dict(checkpoint['lr_scheduler'])
            args.start_epoch = checkpoint['epoch'] + 1

    print("Start training")
    start_time = time.time()
    record = {"train": {"loss": [], "acc_1": [], "acc_5": []},
              "val": {"loss": [], "acc_1": [], "acc_5": []}}
    for epoch in range(args.start_epoch, args.epochs):
        if args.distributed:
            sampler_train.set_epoch(epoch)
        train_one_epoch(model, optimizer, data_loader_train, device, criterion, record, epoch)
        lr_scheduler.step()
        if args.output_dir:
            checkpoint_paths = [output_dir / (f"{args.dataset}_" + f"{'use_slot_' if args.use_slot else 'no_slot_'}" + f"{'negative_' if args.use_slot and args.loss_status != 1 else ''}" + 'checkpoint.pth')]
            # extra checkpoint before LR drop and every 100 epochs
            if (epoch + 1) % args.lr_drop == 0 or (epoch + 1) % 10 == 0:
                checkpoint_paths.append(output_dir / (f"{args.dataset}_" + f"{'use_slot_' if args.use_slot else 'no_slot_'}" + f"{'negative_' if args.use_slot and args.loss_status != 1 else ''}" + f'checkpoint{epoch:04}.pth'))
            for checkpoint_path in checkpoint_paths:
                prt.save_on_master({
                    'model': model_without_ddp.state_dict(),
                    'optimizer': optimizer.state_dict(),
                    'lr_scheduler': lr_scheduler.state_dict(),
                    'epoch': epoch,
                    'args': args,
                }, checkpoint_path)

        evaluate(model, data_loader_val, device, criterion, record, epoch)

        print("train loss:", record["train"]["loss"])
        print("val loss:", record["val"]["loss"])
        print("train acc_1:", record["train"]["acc_1"])
        print("val acc_1:", record["val"]["acc_1"])
        print("train acc_5:", record["train"]["acc_5"])
        print("val acc_5:", record["val"]["acc_5"])

    total_time = time.time() - start_time
    total_time_str = str(datetime.timedelta(seconds=int(total_time)))
    print('Training time {}'.format(total_time_str))


if __name__ == '__main__':
    parser = argparse.ArgumentParser('model training and evaluation script', parents=[get_args_parser()])
    args = parser.parse_args()
    if args.output_dir:
        Path(args.output_dir).mkdir(parents=True, exist_ok=True)
    main(args)<|MERGE_RESOLUTION|>--- conflicted
+++ resolved
@@ -31,11 +31,7 @@
     parser.add_argument('--use_pre', default=False, help='whether use pre dataset parameter')
 
     # slot setting
-<<<<<<< HEAD
     parser.add_argument('--loss_status', default=-1, help='positive or negative loss')
-=======
-    parser.add_argument('--loss_status', default=-1, help='positive or negetive loss')
->>>>>>> 33ae07bb
     parser.add_argument('--hidden_dim', default=64, help='dimension of to_k')
     parser.add_argument('--slots_per_class', default=3, help='number of slot for each class')
     parser.add_argument('--vis', default=False, help='whether save slot visualization')
